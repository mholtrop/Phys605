<<<<<<< HEAD
ctrl_interface=DIR=/var/run/wpa_supplicant GROUP=netdev
update_config=1
country=US

network={
	ssid="MyHomeWifi"
	psk="passwordstring"
}

network={
	ssid="UNH-Public"
	key_mgmt=NONE
}

=======
>>>>>>> 64292722
network={
	ssid="UNH-Secure"
	proto=RSN
	key_mgmt=WPA-EAP
	eap=TLS
	identity="mholtrop@cpuser.unh.edu"
	ca_cert="/etc/ssl/certs/CA-47BEABC922EAE80E78783462A79F45C254FDE68B.cer"
	client_cert="/etc/ssl/certs/mholtrop.cer"
	private_key="/etc/ssl/certs/private.key"
	private_key_passwd=""
	priority=77
}

network={
	ssid="eduroam"
	proto=RSN
	key_mgmt=WPA-EAP
	eap=TLS
	identity="mholtrop@cpuser.unh.edu"
	ca_cert="/etc/ssl/certs/CA-47BEABC922EAE80E78783462A79F45C254FDE68B.cer"
	client_cert="/etc/ssl/certs/mholtrop.cer"
	private_key="/etc/ssl/certs/private.key"
	private_key_passwd=""
	priority=66
}

<|MERGE_RESOLUTION|>--- conflicted
+++ resolved
@@ -1,20 +1,3 @@
-<<<<<<< HEAD
-ctrl_interface=DIR=/var/run/wpa_supplicant GROUP=netdev
-update_config=1
-country=US
-
-network={
-	ssid="MyHomeWifi"
-	psk="passwordstring"
-}
-
-network={
-	ssid="UNH-Public"
-	key_mgmt=NONE
-}
-
-=======
->>>>>>> 64292722
 network={
 	ssid="UNH-Secure"
 	proto=RSN
