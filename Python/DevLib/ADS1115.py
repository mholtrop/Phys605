#!/usr/bin/env python
# -*- coding: utf-8 -*-
# This driver reads the ADS1115 16-bit Sigma-Delta ADC with internal programmable gain amplifier.
#
#
# Sources:
# Datasheet: http://www.ti.com/lit/ds/symlink/ads1115.pdf
# Adafruit:  https://www.adafruit.com/product/1085
#            https://github.com/adafruit/Adafruit_Python_ADS1x15/blob/master/Adafruit_ADS1x15/ADS1x15.py
#
# The ads1115 (and ads111x family, and ads101x family) is a 16-bit precision ADC, with a maximum sample
# rate of 860 samples per second, and VDD in the range of 2 - 5.5 V.
# Conversions can be in single-shot or continuous-conversion mode.
# Inputs are either 4 single ended, or two differential signals.
#
# The ADS1115 has an internal voltage reference. No external reference is needed.
# Although the programmable gain amplifier has settings larger than Vdd, the analog inputs
# shoud never go above Vdd, the supply voltage, which has a maximum of 5.5V (absolute max is 7V)
# The analog inputs should also never go below GND.
#
# The Conversion Register is 16-bits at address 0x00
#
# The Control Register is 16bits and is at Address 0x01
#
# Input Multiplexer:
# Control Register bits 14:12
# 000 : AINP = AIN0 and AINN = AIN1 (default)
# 001 : AINP = AIN0 and AINN = AIN3
# 010 : AINP = AIN1 and AINN = AIN3
# 011 : AINP = AIN2 and AINN = AIN3
# 100 : AINP = AIN0 and AINN = GND
# 101 : AINP = AIN1 and AINN = GND
# 110 : AINP = AIN2 and AINN = GND
# 111 : AINP = AIN3 and AINN = GND
#
# Gain settings: FSR = Full Scale Reading.
# Control Register bits: 11:9
# 000 : FSR = ±6.144 V
# 001 : FSR = ±4.096 V
# 010 : FSR = ±2.048 V (default)
# 011 : FSR = ±1.024 V
# 100 : FSR = ±0.512 V
# 101 : FSR = ±0.256 V
# 110 : FSR = ±0.256 V
# 111 : FSR = ±0.256 V
#
# Data Conversion Rate for continuous operation.
# Control Register bit 8 = 0, continuous conversion mode, =1: single shot mode.
# Control Register bits: 7:5
# 000 : 8 SPS
# 001 : 16 SPS
# 010 : 32 SPS
# 011 : 64 SPS
# 100 : 128 SPS (default)
# 101 : 250 SPS
# 110 : 475 SPS
# 111 : 860 SPS
#
# There is a low-theshold and high-theshold register at address 0x02 and 0x03
#
# Note about I2C:
# Althought there is an smbus.read_word_data() which reads 2 bytes, and a corresponding
# smbus.write_word_data(), these function appear to read/write the bytes in the wrong order.
#
# TODO:
#   * Improve the decoding/encoding of the control register by using a bit structure.
#   * Further reduce the number of reads of the control register.
#
import time
try:
    import smbus
except ImportError:
    pass


from MyValues import MyValues


class ADS1115(object):
    """ADS1115 16-bit ADC
    Parameters: bus (default=1), addr (default = 0x48)"""

    # Maping of gain values to config register values.
    ADS1115_CONFIG_FULLSCALE = {
<<<<<<< HEAD
        6.144:   0b000 << 9,
        4.096:   0b001 << 9,
        2.048:   0b010 << 9,
        1.024:   0b011 << 9,
        0.512:   0b100 << 9,
        0.256:  0b101 << 9
=======
        6.144: 0b000 << 9,
        4.096: 0b001 << 9,
        2.048: 0b010 << 9,
        1.024: 0b011 << 9,
        0.512: 0b100 << 9,
        0.256: 0b101 << 9
>>>>>>> 64292722
    }
    ADS1115_CONFIG_FULLSCALE_REV = {v: k for k, v in ADS1115_CONFIG_FULLSCALE.items()}
    # Mapping of data/sample rate to config register values for ADS1015 (faster).
    # Mapping of data/sample rate to config register values for ADS1115 (slower).
    ADS1115_CONFIG_DATARATE = {
<<<<<<< HEAD
        8:    0b000 << 5,
        16:   0b001 << 5,
        32:   0b010 << 5,
        64:   0b011 << 5,
        128:  0b100 << 5,
        250:  0b101 << 5,
        475:  0b110 << 5,
        860:  0b111 << 5
    }
    ADS1115_CONFIG_DATARATE_REV = {v: k for k, v in ADS1115_CONFIG_DATARATE.items()}

=======
        8:   0b000 << 5,
        16:  0b001 << 5,
        32:  0b010 << 5,
        64:  0b011 << 5,
        128: 0b100 << 5,
        250: 0b101 << 5,
        475: 0b110 << 5,
        860: 0b111 << 5
    }
    ADS1115_CONFIG_DATARATE_REV = {v: k for k, v in ADS1115_CONFIG_DATARATE.items()}


    class my_values:
        """Class for getting the value of the chip, which mimics a list."""
        def __init__(self,getter,MAX):
            self._getter = getter
            self._MAX = MAX
            self._n = 0

        def __getitem__(self,idx):
            return(self._getter(idx))

        def __setitem__(self,idx,val):
            raise ValueError("The ADC values cannot be written to, only read.")

        def __len__(self):
            return(self._MAX)

        def __iter__(self):
            self._n=0
            return(self)

        def __next__(self):
            if self._n < len(self):
                result = self[self._n]
                self._n += 1
                return(result)
            else:
                raise StopIteration

        def __repr__(self):
            return(str(self))

        def __str__(self):
            tmplist = [ x for x in self ]
            return(str(tmplist))

>>>>>>> 64292722
    def __init__(self, bus=1, address=0x48):
        try:
            self._bus = smbus.SMBus(bus)
        except IOError:
            print("Error opening SMBus {}. Please make sure the Raspberry Pi is setup to read this bus.".format(bus))

        self._address = address            # Set by the hardware = 0b1101000
        self._MAX_channel = 4
        self._conversion_mode = self.read_mode()      # The conversion mode. Stored for convenience
        self._data_rate = self.read_rate()            # The conversion rate. Stored for convenience
        self._FSR = self.read_fullscale()             # The full scale. Stored for convenience.
        self._input = 0
        self._differential = self.read_input()        # Input channel and differential mode

        self._values = MyValues(self.read_adc, self._MAX_channel)
        self._volts = MyValues(self.read_volts, self._MAX_channel)

    def _read_adc(self):
        """ Read and return the conversion register."""
        val = self._bus.read_i2c_block_data(self._address, 0x00, 2)  # Read 2 bytes from i2c
        res = (val[0] << 8) + val[1]
        if val[0] & 0x80:     # The ADC returns a signed, ones complement, number.
            res -= 0xFFFF - 1  # This is the equivalent of fixing up the ones complement.
        return res

    def _read_control(self):
        """ Read and return the control register."""
        val = self._bus.read_i2c_block_data(self._address, 0x01, 2)  # Read 2 bytes from i2c
        res = (val[0] << 8) + val[1]
        return res

    def _set_control(self, control):
        """ Set the control register on the chip.

        Parameters:
        ------------
        control: int (16-bits)
            The 16 bits to set the control register to.
        """
        val = [((control >> 8) & 0xFF), (control & 0xFF)]
        self._bus.write_i2c_block_data(self._address, 0x01, val)

    def _set_control_bits(self, bit_value, bit_mask):
        """ Set specific bits in the control register. The mask, is a set of 1 Bits
        that are to be manipulated, and the bit_value is the new value.
        Example: Set bits 11:9 to "101": _set_control_bits(0b101<<9,0b111<<9)

        Parameters:
        -----------
        bit_value: int (16-bits)
                Value the bits are to be set to.
        bit_mask:
                Mask of the bits to be set.
        """
        control = self._read_control()
        control &= (bit_mask ^ 0xFFFF)  # Invert the bit_mask, then and to control, clearing bits.
        control |= bit_value              # Set the appropriate bits.
        self._set_control(control)        # Write back to register.

    def set_mode(self, mode=1):
        """Set the read mode for the conversions.

        Parameters:
        -----------
         mode: int
            Set the conversion mode: 1 use single-shot mode, 0 use continuous mode.
        """
        assert mode == 0 or mode == 1
        self._conversion_mode = mode
        self._set_control_bits(mode << 8, 0b01 << 8)

    def read_mode(self, control=None):
        """Read and return the conversion mode from the control register.
        Mode = 0 (False) is continuous mode.
        Mode = 1 (True)  is single shot mode."""
        if control is None:
            control = self._read_control()
        return (control & (0b01 << 8)) > 0

    def get_mode(self):
        """Return the stored conversion mode. """
        return self._conversion_mode

    def set_rate(self, data_rate):
        """Set the reading rate for continuous conversion mode.
        Does not change the mode unless data_rate =0, which sets mode to 1 (single conversion)

        Parameters:
        -----------
        data_rate: int
            Set the data rate for continuous mode. Must be one of
            0, 8,16,32,64,128,250,475,860, with 0 forcing mode=1
        """
        if data_rate == 0:
            self.set_mode(1)
            return
        else:
            if data_rate not in self.ADS1115_CONFIG_DATARATE:
                raise ValueError("The data rate must be 0 or one from the list {}".format(self.ADS1115_CONFIG_DATARATE))
        self._data_rate = data_rate
        rate_bits = self.ADS1115_CONFIG_DATARATE[data_rate]
        self._set_control_bits(rate_bits, 0b111 << 5)

    def read_rate(self, control=None):
        """Read and return the data rate from the control register."""
        if control is None:
            control = self._read_control()
        rate_bits = control & 0b111 << 5
        self._data_rate = self.ADS1115_CONFIG_DATARATE_REV[rate_bits]
        return self._data_rate

    def get_rate(self):
        """Return the stored data rate."""
        return self._data_rate

    def set_input(self, channel, differential=0):
        """Select which of the 4 inputs to read.
        If differential = 1, then the difference is read according to the table:
        channel = 0  =>  AIN0 - AIN1
        channel = 1  =>  AIN0 - AIN3
        channel = 2  =>  AIN1 - AIN3
        channel = 3  =>  AIN2 - AIN3

        Parameters:
        -----------
        channel: int
            Channel to read, must be 0,1,2,or 3
        differential: Boolean
            Whether to read differential (1 or True) or absolute (0 or False).
        """
        assert 0 <= channel < self._MAX_channel
        self._input = channel
        self._differential = differential
        if not differential:
            channel += 0b100
        self._set_control_bits(channel << 12, 0b111 << 12)

    def read_input(self, control=None):
        """Read and return the current input selection.
        Returns: (channel,differential)
        """
        if control is None:
            control = self._read_control()
        mux = (control & (0b111 << 12)) >> 12
        self._input = mux & 0b011
        self._differential = not ((mux & 0b100) >> 2)
        return self._input, self._differential

    def get_input(self):
        """Return the stored input channel and differential setting."""
        return self._input, self._differential

    def set_fullscale(self, full_scale):
        """Select the full scale (FSR) for the programmable gain amplifier.

        Parameters:
        -----------
        full_scale: float
            Value for the full scale (maximum) of the ADC. This must be one of:
            0.256,0.512,1.024,2.048,4.096,6.144 (units are volts).
            Note that you cannot input more than Vdd on an input irrespective of the
            full_scale setting.
        """
        if full_scale not in self.ADS1115_CONFIG_FULLSCALE:
            raise ValueError("full_scale must be one of {}".format(self.ADS1115_CONFIG_FULLSCALE))

        self._FSR = full_scale
        pga = self.ADS1115_CONFIG_FULLSCALE[full_scale]
        self._set_control_bits(pga, 0b111 << 9)

    def read_fullscale(self, control=None):
        """Read the full scale setting from the control register."""
        if control is None:
            control = self._read_control()
        pga = control & (0b111 << 9)
        self._FSR = self.ADS1115_CONFIG_FULLSCALE_REV[pga]
        return self._FSR

    def get_fullscale(self):
        """Return the stored fullscale setting"""
        return self._FSR

    def read_adc(self, inchan=None):
        """Read the ADC for given input, without changing other settings in the control register.
        If inchan=None, read the current input.
        Returns the raw ADC value as a 16-bit integer.
        If conversion mode is 1 (single shot) then trigger a conversion, and wait for it
        to complete, then return the conversion value.
        If conversion mode is 0 (continuous) then read the adc directly, returning the
        last read value."""

        if inchan is not None and inchan != self.get_input()[0]:
            self.set_input(inchan)

        if self._conversion_mode == 1:   # Single shot mode.
            # We need to write a 1 to bit 15 of the control register.
            # to start the conversion.
            control = self._read_control()
            control |= 0b01 << 15         # Set Bit 15, going out of low power mode.
            self._set_control(control)  # Start conversion.
            time.sleep(1/self._data_rate + 0.0001)
            conv_done = False
            while not conv_done:
                control = self._read_control()
                conv_done = ((control & 0x8000) > 0)   # Check bit 15
            adc_raw = self._read_adc()
            return adc_raw
        else:
            return self._read_adc()

    def read_volts(self, inchan=None):
        """Read the ADC for given input and convert the number to volts according to the
        setting of the full scale. """
        return self.get_fullscale() * self.read_adc(inchan) / 0x7FFF

    def __str__(self):
        """Return a string with a description of the current status. """
        out = "ADS115: full scale = {:6.5f}  data rate = {:3d}  input = {:1d}".format(self.get_fullscale(),
                                                                                      self.get_rate(),
                                                                                      self.get_input()[0])
        out += "diff={:1d} value = 0x{:04x} volts={:7.6f}".format(self.get_input()[1], self.read_adc(),
                                                                  self.read_volts())
        return out

    @property
    def values(self):
        """ADC values presented as a list."""
        return self._values

    @property
    def volts(self):
        """ADC voltages presented as a list"""
        return self._volts

    @property
    def accuracy(self):
        """The fractional voltage of the least significant bit. """
        return self.get_fullscale() / float(0x7FFF)

    @property
    def input(self):
        """The current input channel """
        return self._input

    @input.setter
    def input(self, inp):
        """Set the input channel """
        self.set_input(inp)

    @property
    def rate(self):
        """The data conversion rate in samples per seconds. See set_rate()."""
        return self._data_rate

    @rate.setter
    def rate(self, rate):
        """Set the data conversion rate in sample per seconds.See set_rate()."""
        self.set_rate(rate)

    @property
    def fullscale(self):
        """The fullscale of the data conversion. See set_fullscale()."""
        return self._FSR

    @fullscale.setter
    def fullscale(self, fsr):
        """Set the fillscale of the data conversion, see set_fullscale()."""
        self.set_fullscale(fsr)<|MERGE_RESOLUTION|>--- conflicted
+++ resolved
@@ -56,7 +56,7 @@
 # 110 : 475 SPS
 # 111 : 860 SPS
 #
-# There is a low-theshold and high-theshold register at address 0x02 and 0x03
+# There is a low-threshold and high-threshold register at address 0x02 and 0x03
 #
 # Note about I2C:
 # Althought there is an smbus.read_word_data() which reads 2 bytes, and a corresponding
@@ -72,7 +72,6 @@
 except ImportError:
     pass
 
-
 from MyValues import MyValues
 
 
@@ -82,27 +81,17 @@
 
     # Maping of gain values to config register values.
     ADS1115_CONFIG_FULLSCALE = {
-<<<<<<< HEAD
         6.144:   0b000 << 9,
         4.096:   0b001 << 9,
         2.048:   0b010 << 9,
         1.024:   0b011 << 9,
         0.512:   0b100 << 9,
         0.256:  0b101 << 9
-=======
-        6.144: 0b000 << 9,
-        4.096: 0b001 << 9,
-        2.048: 0b010 << 9,
-        1.024: 0b011 << 9,
-        0.512: 0b100 << 9,
-        0.256: 0b101 << 9
->>>>>>> 64292722
     }
     ADS1115_CONFIG_FULLSCALE_REV = {v: k for k, v in ADS1115_CONFIG_FULLSCALE.items()}
     # Mapping of data/sample rate to config register values for ADS1015 (faster).
     # Mapping of data/sample rate to config register values for ADS1115 (slower).
     ADS1115_CONFIG_DATARATE = {
-<<<<<<< HEAD
         8:    0b000 << 5,
         16:   0b001 << 5,
         32:   0b010 << 5,
@@ -114,55 +103,6 @@
     }
     ADS1115_CONFIG_DATARATE_REV = {v: k for k, v in ADS1115_CONFIG_DATARATE.items()}
 
-=======
-        8:   0b000 << 5,
-        16:  0b001 << 5,
-        32:  0b010 << 5,
-        64:  0b011 << 5,
-        128: 0b100 << 5,
-        250: 0b101 << 5,
-        475: 0b110 << 5,
-        860: 0b111 << 5
-    }
-    ADS1115_CONFIG_DATARATE_REV = {v: k for k, v in ADS1115_CONFIG_DATARATE.items()}
-
-
-    class my_values:
-        """Class for getting the value of the chip, which mimics a list."""
-        def __init__(self,getter,MAX):
-            self._getter = getter
-            self._MAX = MAX
-            self._n = 0
-
-        def __getitem__(self,idx):
-            return(self._getter(idx))
-
-        def __setitem__(self,idx,val):
-            raise ValueError("The ADC values cannot be written to, only read.")
-
-        def __len__(self):
-            return(self._MAX)
-
-        def __iter__(self):
-            self._n=0
-            return(self)
-
-        def __next__(self):
-            if self._n < len(self):
-                result = self[self._n]
-                self._n += 1
-                return(result)
-            else:
-                raise StopIteration
-
-        def __repr__(self):
-            return(str(self))
-
-        def __str__(self):
-            tmplist = [ x for x in self ]
-            return(str(tmplist))
-
->>>>>>> 64292722
     def __init__(self, bus=1, address=0x48):
         try:
             self._bus = smbus.SMBus(bus)
