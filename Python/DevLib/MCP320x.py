--- conflicted
+++ resolved
@@ -41,7 +41,6 @@
 # Incoming data: Data is clocked out of A/D converter on falling edges, so should be read on rising edge.
 try:
     import RPi.GPIO as GPIO
-<<<<<<< HEAD
 except ImportError as error:
     pass
 try:
@@ -60,33 +59,12 @@
 class MCP320x:
     """This is an class that implements an interface to the MCP320x ADC chips.
     Standard is the MCP3208, but is will also work wiht the MCP3202, MCP3204, MCP3002, MCP3004 and MCP3008."""
-=======
-except ImportError:
-    pass
-try:
-    import Adafruit_BBIO as GPIO
-except ImportError:
-    pass
-
-try:
-    import spidev
-except ImportError:
-    pass
-
-
-class MCP320x:
-    """This is a class for reading out the MCP3208 (and family) SAR ADC."""
->>>>>>> 64292722
 
     def __init__(self, cs_bar_pin, clk_pin=1000000, mosi_pin=0, miso_pin=0, chip='MCP3208',
                  channel_max=None, bit_length=None, single_ended=True):
         """Initialize the code and set the GPIO pins.
         The last argument, ch_max, is 2 for the MCP3202, 4 for the
-<<<<<<< HEAD
         MCP3204 or 8 for the MCS3208."""
-=======
-        MCP3204 or 8 for the MCS3208"""
->>>>>>> 64292722
 
         self._CLK = clk_pin
         self._MOSI = mosi_pin
@@ -103,7 +81,6 @@
         }
 
         if chip in chip_dictionary:
-<<<<<<< HEAD
             self._ChannelMax = chip_dictionary[chip][0]
             self._BitLength = chip_dictionary[chip][1]
         elif chip is None and (channel_max is not None) and (bit_length is not None):
@@ -117,22 +94,8 @@
 
         self._SingleEnded = single_ended
         self._Vref = 3.3
-        self._values = MyValues(self.ReadADC, self._ChannelMax)
-        self._volts = MyValues(self.ReadVolts, self._ChannelMax)
-=======
-            self.Channel_max = chip_dictionary[chip][0]
-            self.Bit_length = chip_dictionary[chip][1]
-        elif chip is None and (channel_max is not None) and (bit_length is not None):
-            self.Channel_max = channel_max
-            self.Bit_length = bit_length
-        else:
-            print("Unknown chip: {} - Please re-initialize.")
-            self.Channel_max = 0
-            self.Bit_length = 0
-            return
-
-        self.Single_ended_mode = single_ended
->>>>>>> 64292722
+        self._values = MyValues(self.read_adc, self._ChannelMax)
+        self._volts = MyValues(self.read_volts, self._ChannelMax)
 
         # This is used to speed up the SPIDEV communication. Send out MSB first.
         # control[0] - bit7-3: upper 5 bits 0, because we can only send 8 bit sequences.
@@ -142,11 +105,7 @@
         # control[1] - bit7   : D1 middle bit of channel select.
         #            - bit6   : D0 low bit of channel select.
         #            - bit5-0 : Don't care.
-<<<<<<< HEAD
         if self._SingleEnded:
-=======
-        if self.Single_ended_mode:
->>>>>>> 64292722
             self._control0 = [0b00000110, 0b00100000, 0]  # Pre-compute part of the control word.
         else:
             self._control0 = [0b00000100, 0b00100000, 0]  # Pre-compute part of the control word.
@@ -181,7 +140,6 @@
 
     def get_channel_max(self):
         """Return the maximum number of channels"""
-<<<<<<< HEAD
         return self._ChannelMax
 
     def get_bit_length(self):
@@ -191,17 +149,6 @@
     def get_value_max(self):
         """Return the maximum value possible for an ADC read"""
         return 2 ** self._BitLength - 1
-=======
-        return self.Channel_max
-
-    def get_bit_length(self):
-        """Return the number of bits that will be read"""
-        return self.Bit_length
-
-    def get_value_max(self):
-        """Return the maximum value possible for an ADC read"""
-        return 2 ** self.Bit_length - 1
->>>>>>> 64292722
 
     def send_bit(self, bit):
         """ Send out a single bit, and pulse clock."""
@@ -235,11 +182,7 @@
         ADC value is returned at a n-bit integer value, with n=10 or 12 depending on the chip.
         The value can be converted to a voltage with:
            volts = data*Vref/(2**n-1)"""
-<<<<<<< HEAD
         if channel < 0 or channel >= self._ChannelMax:
-=======
-        if channel < 0 or channel >= self.Channel_max:
->>>>>>> 64292722
             print("Error - chip does not have channel = {}".format(channel))
 
         if self._MOSI == 0:
@@ -247,13 +190,7 @@
             # This builds up the control word, which selects the channel
             # and sets single/differential more.
             control = [self._control0[0] + ((channel & 0b100) >> 2), self._control0[1]+((channel & 0b011) << 6), 0]
-<<<<<<< HEAD
-            # print("SPIdec.control:", control)
             dat = self._dev.xfer(control)
-            # print("SPIdec.dat:", dat)
-=======
-            dat = self._dev.xfer(control)
->>>>>>> 64292722
             value = (dat[1] << 8)+dat[2]  # Unpack the two 8-bit words to a single integer.
             return value
 
@@ -261,7 +198,7 @@
             # Bit Bang code.
             # To read out this chip you need to send:
             # 1 - start bit
-            # 2 - Single ended (1) or differantial (0) mode
+            # 2 - Single ended (1) or differential (0) mode
             # 3 - Channel select: 1 bit for x=2 or 3 bits for x=4,8
             # 4 - MSB first (1) or LSB first (0)
             #
@@ -270,45 +207,25 @@
             GPIO.output(self._CLK, 0)                # Make sure clock starts low.
             GPIO.output(self._MOSI, 0)
             GPIO.output(self._CS_bar, 0)             # Select the chip.
-<<<<<<< HEAD
             self.send_bit(1)                        # Start bit = 1
             self.send_bit(self._SingleEnded)   # Select single or differential
             if self._ChannelMax > 2:
-=======
-
-            self.send_bit(1)                        # Start bit = 1
-            self.send_bit(self.Single_ended_mode)   # Select single or differential
-            if self.Channel_max > 2:
->>>>>>> 64292722
                 self.send_bit(int((channel & 0b100) > 0))  # Send high bit of channel = DS2
                 self.send_bit(int((channel & 0b010) > 0))  # Send mid  bit of channel = DS1
                 self.send_bit(int((channel & 0b001) > 0))  # Send low  bit of channel = DS0
             else:
                 self.send_bit(channel)
-<<<<<<< HEAD
 
             self.send_bit(0)                       # MSB First (for MCP3x02) or don't care.
 
-            # The clock is currently low, and the dummy bit = 0 is on the ouput of the ADC
+            # The clock is currently low, and the dummy bit = 0 is on the output of the ADC
             #
-            dummy = self.read_bit()  # Read the bit.
+            self.read_bit()  # Read the bit.
 
             data = 0
             for i in range(self._BitLength):
                 # Note you need to shift left first, or else you shift the last bit (bit 0)
                 # to the 1 position.
-=======
-            self.send_bit(0)                       # MSB First (for MCP3x02) or don't care.
-            # The clock is currently low, and the dummy bit = 0 is on the ouput of the ADC
-            #
-            dummy = self.read_bit()  # Read the bit.
-            if dummy != 0:
-                print("We expected a 0, dummy bit but we got a 1. Something is wrong here.")
-
-            data = 0
-            for i in range(self.Bit_length):
-                # Note you need to shift left first, or else you shift the last bit (bit 0) to the 1 position.
->>>>>>> 64292722
                 data <<= 1
                 bit = self.read_bit()
                 data += bit
@@ -317,20 +234,16 @@
 
             return data
 
-<<<<<<< HEAD
     def read_volts(self, channel):
         """Read the ADC value from channel and convert to volts, assuming that Vref is set correctly. """
-        return self._Vref * self.ReadADC(channel) / self.get_value_max()
-
-=======
->>>>>>> 64292722
+        return self._Vref * self.read_adc(channel) / self.get_value_max()
+
     def fast_read_adc0(self):
         """This reads the actual ADC value of channel 0, with as little overhead as possible.
         Use with SPIDEV ONLY!!!!
         returns: The ADC value as an n-bit integer value, with n=10 or 12 depending on the chip."""
 
         dat = self._dev.xfer(self._control0)
-<<<<<<< HEAD
         value = (dat[1] << 8) + dat[2]
         return value
 
@@ -358,11 +271,6 @@
     def vref(self, vr):
         self._Vref = vr
 
-=======
-        value = (dat[1] << 8)+dat[2]
-        return value
-
->>>>>>> 64292722
 
 def main(argv):
     """Test code for the MCP320x driver. This assumes you are using a MCP3208
@@ -390,17 +298,10 @@
         miso_pin = int(argv[4])
         channel = int(argv[5])
 
-<<<<<<< HEAD
     adc_chip = MCP320x(cs_bar, clk_pin, mosi_pin, miso_pin)
     try:
         while True:
-            value = adc_chip.ReadADC(channel)
-=======
-    adc = MCP320x(cs_bar, clk_pin, mosi_pin, miso_pin)
-    try:
-        while True:
-            value = adc.read_adc(channel)
->>>>>>> 64292722
+            value = adc_chip.read_adc(channel)
             print("{:4d}".format(value))
             time.sleep(0.1)
     except KeyboardInterrupt:
